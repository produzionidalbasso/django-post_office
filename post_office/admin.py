# -*- coding: utf-8 -*-
from __future__ import unicode_literals
import logging
import warnings

from django import forms
from django.contrib import admin
from django.conf import settings
from django.core.exceptions import ImproperlyConfigured
from django.forms import BaseInlineFormSet, widgets
from django.forms.widgets import TextInput
from django.template.defaultfilters import safe
from django.utils import six
from django.utils.html import strip_spaces_between_tags, escape
from django.utils.safestring import mark_safe
from django.utils.text import Truncator
from django.utils.translation import ugettext, ugettext_lazy as _, ungettext

from . import settings as postoffice_settings
from .fields import CommaSeparatedEmailField
from .models import Attachment, Log, Email, EmailTemplate, STATUS, AttachmentTemplate
from .utils import render_to_template_email

logger = logging.getLogger(__name__)

class LogInline(admin.StackedInline):
    model = Log
    extra = 0

class AttachmentInline(admin.TabularInline):
    model=Attachment.emails.through
    readonly_fields = ('display_attachment',)
    fields = ('display_attachment',)
    extra=0

    def display_attachment(self,obj):
        if obj and obj.file:
            return '<a href="{obj.file.url}" target="_blank">{obj.name}</a>'.format(obj=obj)
        return '---'
    display_attachment.allow_tags= True

class AttachmentTemplateInline(admin.TabularInline):
    model=AttachmentTemplate.email_templates.through
    readonly_fields = ('display_attachment',)
    fields = ('display_attachment',)
    extra=0

    def display_attachment(self,obj):
        if obj and obj.file:
            return '<a href="{obj.file.url}" target="_blank">{obj.name}</a>'.format(obj=obj)
        return '---'
    display_attachment.allow_tags= True



class CommaSeparatedEmailWidget(TextInput):

    def __init__(self, *args, **kwargs):
        super(CommaSeparatedEmailWidget, self).__init__(*args, **kwargs)
        self.attrs.update({'class': 'vTextField'})

    def _format_value(self, value):
        # If the value is a string wrap it in a list so it does not get sliced.
        if not value:
            return ''
        if isinstance(value, six.string_types):
            value = [value, ]
        return ','.join([item for item in value])





class EmailAdmin(admin.ModelAdmin):
    list_display = ('id', 'to_display', 'subject', 'template',
                    'status', 'last_updated')
    list_filter = ['status', 'template']
    search_fields = ('to', 'subject')
    readonly_fields = ("display_mail_preview",)

    actions = ['requeue', 'set_as_sent']
    inlines = [LogInline, AttachmentInline]

    formfield_overrides = {
        CommaSeparatedEmailField: {'widget': CommaSeparatedEmailWidget}
    }

    fieldsets = (
        (None, {'fields': (
            ('subject', 'from_email',),
            ('to', "cc", "bcc",),
            ('html_message',),
            ('display_mail_preview',),
            ('status', 'priority',),
        )}),
    )

    def get_queryset(self, request):
        return super(EmailAdmin, self).get_queryset(request).select_related('template')

    def to_display(self, instance):
        return ', '.join(instance.to)
    to_display.short_description = 'to'
    to_display.admin_order_field = 'to'


    def display_mail_preview(self, obj):
        content = safe(obj.html_message)
        return strip_spaces_between_tags(mark_safe("<div style='width:860px; '><iframe width='100%' height='350px' srcdoc='{mail_message}'>PREVIEW</iframe></div>\
                            ".format(**{'mail_message': escape(strip_spaces_between_tags(content))})))
    display_mail_preview.allow_tags = True
    display_mail_preview.short_description = ugettext("Preview")

    def requeue(self, request, queryset):
        """An admin action to requeue emails."""
        rows_updated = queryset.update(status=STATUS.queued)
        self.message_user(request, ungettext('%(count)d mail was requeued',
                                             '%(count)d mails were requeued',
                                             rows_updated) % {'count': rows_updated})
    requeue.short_description = _('Requeue selected emails')

    def set_as_sent(self, request, queryset):
        """An admin action to requeue emails."""
        rows_updated = queryset.update(status=STATUS.sent)
        self.message_user(request, ungettext('%(count)d mail was set as sent',
                                             '%(count)d mails were set as sent',
                                             rows_updated) % {'count': rows_updated})
    set_as_sent.short_description = _('Set as sent selected emails')

class LogAdmin(admin.ModelAdmin):
    list_display = ('date', 'email', 'status', 'get_message_preview')

    def get_message_preview(self, instance):
        return (u'{0}...'.format(instance.message[:25]) if len(instance.message) > 25
                else instance.message)
    get_message_preview.short_description = 'Message'


class SubjectField(TextInput):
    def __init__(self, *args, **kwargs):
        super(SubjectField, self).__init__(*args, **kwargs)
        self.attrs.update({'style': 'width: 610px;'})

class EmailTemplateAdminForm(forms.ModelForm):

    language = forms.ChoiceField(choices=settings.LANGUAGES, required=False,
                                 widget=widgets.HiddenInput,
                                 help_text=_("Render template in alternative language"),
                                 label=_("Language"))

    class Meta:
        model = EmailTemplate
        exclude=()
        #fields = ('name', 'description', 'subject',
        #          'content', 'html_content', 'language', 'default_template')

class EmailTemplateInlineFormset(BaseInlineFormSet):
    def __init__(self, *args, **kwargs):
        if settings.USE_I18N:
            initial = kwargs.get('initial',[])
            languages = dict(settings.LANGUAGES).keys()
            for ix,language in enumerate(languages):
                try:
                    initial[ix].update({'language':language})
                except IndexError:
                    initial.append({'language': language})
            kwargs.update({'initial':initial})
        return super(EmailTemplateInlineFormset,self).__init__(*args, **kwargs)

class EmailTemplateAdminMixin(object):

    def get_readonly_fields(self, request, obj=None):
        """
        Hook for specifying custom readonly fields.
        """
        _readonly_fields = super(EmailTemplateAdminMixin,self).get_readonly_fields(request, obj=obj)
        return list(_readonly_fields) + ['display_html_mail_preview',
                                         'display_plain_mail_preview',]

    def formfield_for_dbfield(self, db_field, request, **kwargs):
        if db_field.name == 'subject':
            kwargs.update({'widget': SubjectField})
<<<<<<< HEAD
        elif db_field.name == 'content_data':
            _editor_found=False
            for _editor in postoffice_settings.get_wysiwyg_editors():
                try:
                    _module_name = _editor[0]
                    _widget = _editor[1]
                    _widget_attrs = _editor[2]
                    WysiwygEditor = getattr(__import__(_module_name, {}, {}, [_widget]), _widget)
                    kwargs.update({
                        'widget': WysiwygEditor(**_widget_attrs)
                    })
                    editor_found = True
                    break
                except ImportError:
                    logger.exception("Error Importing WYSIWYG Editor")
                except IndexError:
                    raise ImproperlyConfigured("POST_OFFICE.WYSIWYG_EDITORS setting entries are not in form of (<module>,<Editor>) ")
            if not _editor_found:
                warnings.warn("Cannot use any editor between {0} because they are not installed. "
                              "Have you installed and configured one of them properly?"
                              "Either you can configure POSTOFFICE_WYSIWYG_EDITORS to use your own editor"
                              "".format([_editor[1]
                                         for _editor
                                         in postoffice_settings.get_wysiwyg_editors()]),
                              ImportWarning)
=======
>>>>>>> d78eed91
        return super(EmailTemplateAdminMixin,self).formfield_for_dbfield(db_field, request, **kwargs)

    def display_html_mail_preview(self,obj=None):
        content_preview = render_to_template_email(obj.html_content.replace('{{', '{').replace('}}', '}'), {},
                                                   is_plain_text=False)
        return mark_safe(strip_spaces_between_tags(mark_safe("""
            <div >
                <iframe width='97%' height='480px' srcdoc='{mail_message}'>PREVIEW</iframe>
                <div class='help' style='margin-left:0;padding-left:0'>{help_text}</div>
            </div>
            """.format(**{'help_text': _('*The field in brackets are variables!'),
                         'mail_message': escape(strip_spaces_between_tags(content_preview))})
        )))
    display_html_mail_preview.short_description=_("Preview HTML")

    def display_plain_mail_preview(self,obj=None):
        content_preview = render_to_template_email(obj.html_content.replace('{{', '{').replace('}}', '}'), {},
                                                   is_plain_text=True)
        return mark_safe(strip_spaces_between_tags(mark_safe("""
                    <div style='width: 100%;'>
                        <iframe width='97%' height='480px' srcdoc='{mail_message}'>PREVIEW</iframe>
                        <div class='help' style='margin-left:0;padding-left:0'>{help_text}</div>
                    </div>
                    """.format(**{'help_text': _('*The field in brackets are variables!'),
                                  'mail_message': escape(strip_spaces_between_tags(content_preview))})
                                                             )))
    display_plain_mail_preview.short_description=_("Preview Plain")

class EmailTemplateInline(EmailTemplateAdminMixin,
                          admin.StackedInline):
    form = EmailTemplateAdminForm
    formset = EmailTemplateInlineFormset
    model = EmailTemplate
    #extra = 0
<<<<<<< HEAD

=======
    fields = ('language', 'template_path',
              'subject', 'content_data',
              'display_html_mail_preview', )#''content', 'html_content',)
>>>>>>> d78eed91
    fk_name = 'default_template'

    fieldsets = ((None, {
        'fields': (
            ('language', 'template_path','subject', ),
            ('content_data',),
            ('display_html_mail_preview',),
        ),
    }),)


    def get_extra(self, request, obj=None, **kwargs):
        """Hook for customizing the number of extra inline forms."""
        if obj:
            return len(settings.LANGUAGES) - obj.translated_templates.count()
        else:
            return len(settings.LANGUAGES)

    def get_max_num(self, request, obj=None, **kwargs):
        return len(settings.LANGUAGES)


<<<<<<< HEAD

class EmailTemplateAdmin(EmailTemplateAdminMixin, admin.ModelAdmin):
=======
class EmailTemplateAdmin(EmailTemplateAdminMixin,
                         admin.ModelAdmin):
>>>>>>> d78eed91
    form = EmailTemplateAdminForm
    list_display = ('label', 'name', 'template_path','description_shortened', 'subject', 'languages_compact', 'created')
    search_fields = ('label', 'name', 'description', 'subject')
    if settings.USE_I18N:
        inlines = (EmailTemplateInline, AttachmentTemplateInline)
    else:
        inlines = (AttachmentTemplateInline,)

    fieldsets = (
        (None, {
            'fields': (
                ('name',),
                ('label', 'description'),
            )}),
        (_("Default Content"), {
            'fields': (
                ('template_path',),
                ('subject',),
                ('content_data',),
                ('display_html_mail_preview',),
            )}),
    )
<<<<<<< HEAD
    #formfield_overrides = {
    #    models.CharField: {'widget': SubjectField}
    #}
=======
>>>>>>> d78eed91


    def formfield_for_dbfield(self, db_field, request, **kwargs):
        if db_field.name == 'template_path':
            kwargs.update({'initial':EmailTemplate.TEMPLATE_CHOICES[0][0]})
        return super(EmailTemplateAdmin,self).formfield_for_dbfield(db_field, request, **kwargs)

    def get_queryset(self, request):
        return self.model.objects.filter(default_template__isnull=True)

    def description_shortened(self, instance):
        return Truncator(instance.description.split('\n')[0]).chars(200)
    description_shortened.short_description = _("Description")
    description_shortened.admin_order_field = 'description'

    def languages_compact(self, instance):
        languages = [tt.language for tt in instance.translated_templates.order_by('language')]
        return ', '.join(languages)
    languages_compact.short_description = _("Languages")

    def save_model(self, request, obj, form, change):
        obj.save()
        # if the name got changed, also change the translated templates to match again
        if 'name' in form.changed_data:
            obj.translated_templates.update(name=obj.name)



class AttachmentAdmin(admin.ModelAdmin):
    list_display = ('name', 'file', )





admin.site.register(Email, EmailAdmin)
admin.site.register(Log, LogAdmin)
admin.site.register(EmailTemplate, EmailTemplateAdmin)
admin.site.register(Attachment, AttachmentAdmin)<|MERGE_RESOLUTION|>--- conflicted
+++ resolved
@@ -180,7 +180,6 @@
     def formfield_for_dbfield(self, db_field, request, **kwargs):
         if db_field.name == 'subject':
             kwargs.update({'widget': SubjectField})
-<<<<<<< HEAD
         elif db_field.name == 'content_data':
             _editor_found=False
             for _editor in postoffice_settings.get_wysiwyg_editors():
@@ -206,8 +205,6 @@
                                          for _editor
                                          in postoffice_settings.get_wysiwyg_editors()]),
                               ImportWarning)
-=======
->>>>>>> d78eed91
         return super(EmailTemplateAdminMixin,self).formfield_for_dbfield(db_field, request, **kwargs)
 
     def display_html_mail_preview(self,obj=None):
@@ -242,13 +239,6 @@
     formset = EmailTemplateInlineFormset
     model = EmailTemplate
     #extra = 0
-<<<<<<< HEAD
-
-=======
-    fields = ('language', 'template_path',
-              'subject', 'content_data',
-              'display_html_mail_preview', )#''content', 'html_content',)
->>>>>>> d78eed91
     fk_name = 'default_template'
 
     fieldsets = ((None, {
@@ -271,13 +261,8 @@
         return len(settings.LANGUAGES)
 
 
-<<<<<<< HEAD
-
-class EmailTemplateAdmin(EmailTemplateAdminMixin, admin.ModelAdmin):
-=======
 class EmailTemplateAdmin(EmailTemplateAdminMixin,
                          admin.ModelAdmin):
->>>>>>> d78eed91
     form = EmailTemplateAdminForm
     list_display = ('label', 'name', 'template_path','description_shortened', 'subject', 'languages_compact', 'created')
     search_fields = ('label', 'name', 'description', 'subject')
@@ -300,13 +285,6 @@
                 ('display_html_mail_preview',),
             )}),
     )
-<<<<<<< HEAD
-    #formfield_overrides = {
-    #    models.CharField: {'widget': SubjectField}
-    #}
-=======
->>>>>>> d78eed91
-
 
     def formfield_for_dbfield(self, db_field, request, **kwargs):
         if db_field.name == 'template_path':
