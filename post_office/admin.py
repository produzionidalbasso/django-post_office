--- conflicted
+++ resolved
@@ -1,5 +1,8 @@
 # -*- coding: utf-8 -*-
 from __future__ import unicode_literals
+
+from django.core.exceptions import ValidationError
+
 from django import forms
 from django.db import models
 from django.contrib import admin
@@ -146,8 +149,6 @@
     class Meta:
         model = EmailTemplate
         exclude=()
-        #fields = ('name', 'description', 'subject',
-        #          'content', 'html_content', 'language', 'default_template')
 
 
 class EmailTemplateInlineFormset(BaseInlineFormSet):
@@ -160,10 +161,11 @@
             if not instance:
                 # If there isn't the instance, I add all project languages
                 for ix,language in enumerate(languages):
-                    try:
-                        initial[ix].update({'language':language})
-                    except IndexError:
-                        initial.append({'language': language})
+                    if language != settings.LANGUAGE_CODE:
+                        try:
+                            initial[ix].update({'language':language})
+                        except IndexError:
+                            initial.append({'language': language})
             else:
                 # if there is the instance, I add only languages that miss in the translated_templated
                 for ix,language in enumerate(languages):
@@ -177,19 +179,14 @@
                             break
                     # I add language only if it isn't in translated_templates
                     if not lang_finded:
-                        try:
-                            initial[ix].update({'language':language})
-                        except IndexError:
-                            initial.append({'language': language})
+                        if language != settings.LANGUAGE_CODE:
+                            try:
+                                initial[ix].update({'language':language})
+                            except IndexError:
+                                initial.append({'language': language})
             kwargs.update({'initial':initial})
-
         return super(EmailTemplateInlineFormset,self).__init__(*args, **kwargs)
 
-<<<<<<< HEAD
-
-class EmailTemplateInline(admin.StackedInline):
-    template = 'admin/email_template_stacked.html'
-=======
 class EmailTemplateAdminMixin(object):
 
     def get_readonly_fields(self, request, obj=None):
@@ -209,7 +206,7 @@
         content_preview = render_to_template_email(obj.html_content.replace('{{', '{').replace('}}', '}'), {},
                                                    is_plain_text=False)
         return mark_safe(strip_spaces_between_tags(mark_safe("""
-            <div >
+            <div>
                 <iframe width='97%' height='480px' srcdoc='{mail_message}'>PREVIEW</iframe>
                 <div class='help' style='margin-left:0;padding-left:0'>{help_text}</div>
             </div>
@@ -222,21 +219,21 @@
         content_preview = render_to_template_email(obj.html_content.replace('{{', '{').replace('}}', '}'), {},
                                                    is_plain_text=True)
         return mark_safe(strip_spaces_between_tags(mark_safe("""
-                    <div style='width: 100%;'>
-                        <iframe width='97%' height='480px' srcdoc='{mail_message}'>PREVIEW</iframe>
-                        <div class='help' style='margin-left:0;padding-left:0'>{help_text}</div>
-                    </div>
-                    """.format(**{'help_text': _('*The field in brackets are variables!'),
-                                  'mail_message': escape(strip_spaces_between_tags(content_preview))})
+                <div style='width: 100%;'>
+                    <iframe width='97%' height='480px' srcdoc='{mail_message}'>PREVIEW</iframe>
+                    <div class='help' style='margin-left:0;padding-left:0'>{help_text}</div>
+                </div>
+                """.format(**{'help_text': _('*The field in brackets are variables!'),
+                              'mail_message': escape(strip_spaces_between_tags(content_preview))})
                                                              )))
     display_plain_mail_preview.short_description=_("Preview Plain")
 
 class EmailTemplateInline(EmailTemplateAdminMixin,
                           admin.StackedInline):
->>>>>>> a25a59d3
     form = EmailTemplateAdminForm
     formset = EmailTemplateInlineFormset
     model = EmailTemplate
+    verbose_name_plural = _("Email Contents")
     #extra = 0
     fields = ('language', 'template_path',
               'subject', 'content_data',
@@ -246,37 +243,16 @@
     def get_extra(self, request, obj=None, **kwargs):
         """Hook for customizing the number of extra inline forms."""
         if obj:
-            return len(settings.LANGUAGES) - obj.translated_templates.count()
+            return len(settings.LANGUAGES) - 1 - obj.translated_templates.count()
         else:
-            return len(settings.LANGUAGES)
+            return len(settings.LANGUAGES) - 1
 
     def get_max_num(self, request, obj=None, **kwargs):
-        return len(settings.LANGUAGES)
-
-<<<<<<< HEAD
-    def display_html_mail_preview(self,obj=None):
-        content_preview = obj.html_content or (obj.default_template and obj.default_template.html_content) or ""
-        content_preview = content_preview.replace('{{', '{').replace('}}', '}')
-        context = {}
-        content_preview = render_to_template_email(content_preview, context)
-        context.update({'content': content_preview})
-        help_text = '<div class="help">%s</div>' % (_('*Preview data are example data!'))
-        return strip_spaces_between_tags(mark_safe("{help_text}<div style='width:860px; height:500px;'><iframe style='margin-left:107px;' width='97%' height='480px' srcdoc='{mail_message}'>PREVIEW</iframe></div>\
-                                    ".format(**{'help_text': help_text,
-                                                'mail_message': escape(strip_spaces_between_tags(content_preview))})))
-    display_html_mail_preview.allow_tags=True
-    display_html_mail_preview.short_description=_("Preview HTML")
-
-
-
-
-class EmailTemplateAdmin(admin.ModelAdmin):
-    change_form_template = 'admin/email_template_change_form.html'
-=======
+        return len(settings.LANGUAGES) - 1
 
 class EmailTemplateAdmin(EmailTemplateAdminMixin,
                          admin.ModelAdmin):
->>>>>>> a25a59d3
+    change_form_template = 'admin/post_office/email_template_change_form.html'
     form = EmailTemplateAdminForm
     list_display = ('label', 'name', 'template_path','description_shortened', 'subject', 'languages_compact', 'created')
     search_fields = ('label', 'name', 'description', 'subject')
@@ -291,46 +267,17 @@
                 ('name',),
                 ('label', 'description'),
             )}),
-        (_("Default Content"), {
+        (None, {
             'fields': (
                 ('template_path',),
                 ('subject',),
                 ('content_data',),
-            )}),
-        (_("Preview"), {
-            'fields': (
-                (#'display_plain_mail_preview',
-                 'display_html_mail_preview'),
-            )}),
+                ('display_html_mail_preview'),
+            ),
+            'classes':['js-move-to-tabs-default']
+        }),
     )
 
-
-    def formfield_for_dbfield(self, db_field, request, **kwargs):
-        if db_field.name == 'template_path':
-            kwargs.update({'initial':EmailTemplate.TEMPLATE_CHOICES[0][0]})
-        return super(EmailTemplateAdmin,self).formfield_for_dbfield(db_field, request, **kwargs)
-
-    def get_queryset(self, request):
-        return self.model.objects.filter(default_template__isnull=True)
-
-    def description_shortened(self, instance):
-        return Truncator(instance.description.split('\n')[0]).chars(200)
-    description_shortened.short_description = _("Description")
-    description_shortened.admin_order_field = 'description'
-
-    def languages_compact(self, instance):
-        languages = [tt.language for tt in instance.translated_templates.order_by('language')]
-        return ', '.join(languages)
-    languages_compact.short_description = _("Languages")
-
-    def save_model(self, request, obj, form, change):
-        obj.save()
-        # if the name got changed, also change the translated templates to match again
-        if 'name' in form.changed_data:
-            obj.translated_templates.update(name=obj.name)
-
-
-<<<<<<< HEAD
     class Media:
         js = (
             '//ajax.googleapis.com/ajax/libs/jquery/1.12.4/jquery.min.js',
@@ -343,16 +290,47 @@
             ),
         }
 
+    def render_change_form(self, request, context, **kwargs):
+        context = context or {}
+        context.update({
+            "DEFAULT_LANGUAGE": settings.LANGUAGE_CODE,
+            "USE_I18N": settings.USE_I18N
+        })
+        return super(EmailTemplateAdmin,self).render_change_form(request, context, **kwargs)
+
+    def formfield_for_dbfield(self, db_field, request, **kwargs):
+        if db_field.name == 'template_path':
+            kwargs.update({'initial':EmailTemplate.TEMPLATE_CHOICES[0][0]})
+        elif db_field.name == 'subject':
+            kwargs.update({'required':True})
+        elif db_field.name == 'content_data':
+            kwargs.update({'required':True})
+        return super(EmailTemplateAdmin,self).formfield_for_dbfield(db_field, request, **kwargs)
+
+    def get_queryset(self, request):
+        return self.model.objects.filter(default_template__isnull=True)
+
+    def description_shortened(self, instance):
+        return Truncator(instance.description.split('\n')[0]).chars(200)
+    description_shortened.short_description = _("Description")
+    description_shortened.admin_order_field = 'description'
+
+    def languages_compact(self, instance):
+        languages = [tt.language for tt in instance.translated_templates.order_by('language')]
+        return ', '.join(languages)
+    languages_compact.short_description = _("Languages")
+
+    def save_model(self, request, obj, form, change):
+        obj.save()
+        # if the name got changed, also change the translated templates to match again
+        if 'name' in form.changed_data:
+            obj.translated_templates.update(name=obj.name)
+
+
+
 class AttachmentAdmin(admin.ModelAdmin):
     list_display = ('name', 'file', )
-=======
-
-class AttachmentAdmin(admin.ModelAdmin):
-    list_display = ('name', 'file', )
-
-
-
->>>>>>> a25a59d3
+
 
 
 admin.site.register(Email, EmailAdmin)
