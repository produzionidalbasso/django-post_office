--- conflicted
+++ resolved
@@ -193,10 +193,7 @@
     :param block_name:
     :return: template
     """
-<<<<<<< HEAD
-=======
     #template_path = template_path or "post_office/base_mail.html"
->>>>>>> 5d37e816
     from django.template import Context, Engine, TemplateDoesNotExist, loader
     from django.template.base import (
         TOKEN_BLOCK, TOKEN_COMMENT, TOKEN_TEXT, TOKEN_VAR, TRANSLATOR_COMMENT_MARK,
